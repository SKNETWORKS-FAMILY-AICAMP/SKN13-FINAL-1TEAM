--- conflicted
+++ resolved
@@ -26,35 +26,13 @@
     """
     vector_store = Chroma(
         embedding_function=OpenAIEmbeddings(model="text-embedding-3-large"), 
-<<<<<<< HEAD
-        persist_directory=DB_PATH
-    ) 
-
-    retriever = vector_store.as_retriever(search_kwargs={"k":20})
-    
-    print(f"DB Document Count: {vector_store._collection.count()}")
-    
-=======
         persist_directory="../../chroma/kobaco_markdown"
     )
 
     retriever = vector_store.as_retriever(search_kwargs={"k":20})
->>>>>>> 5c0483c8
     docs = retriever.invoke(query)
     
     print(f"Retrieved docs: {docs}")
 
     result = "\n\n".join([doc.page_content for doc in docs])[:3000]
-<<<<<<< HEAD
-    return result  # 너무 길어지는 것 방지
-
-# This ensures the test code only runs when you execute the script directly
-if __name__ == '__main__':
-    print("--- Running retriever test ---")
-    test = RAG_tool.invoke("2023")
-    print("--- Result ---")
-    print(test)
-    print("--- End of test ---")
-=======
-    return result
->>>>>>> 5c0483c8
+    return result