{
  "name": "frontend-ui",
  "private": true,
  "version": "0.0.0",
  "type": "module",
  "scripts": {
    "dev": "vite",
    "build": "vite build",
    "lint": "eslint .",
    "preview": "vite preview"
  },
  "dependencies": {
    "@heroicons/react": "^2.2.0",
<<<<<<< HEAD
    "axios": "^1.11.0",
    "date-fns": "^4.1.0",
=======
    "@tiptap/extension-link": "^3.2.1",
    "@tiptap/pm": "^3.2.1",
    "@tiptap/react": "^3.2.1",
    "@tiptap/starter-kit": "^3.2.1",
>>>>>>> b6a44d74
    "dotenv": "^17.2.1",
    "event-source-polyfill": "^1.0.31",
    "gantt-schedule-timeline-calendar": "^3.41.1",
    "lucide-react": "^0.535.0",
    "react": "^19.1.0",
<<<<<<< HEAD
    "react-big-calendar": "^1.19.4",
    "react-dom": "^19.1.0",
    "react-icons": "^5.5.0",
    "react-markdown": "^9.0.1",
    "rehype-highlight": "^7.0.0",
    "rehype-raw": "^7.0.0",
    "remark-gfm": "^4.0.0"
=======
    "react-dom": "^19.1.0",
    "react-icons": "^5.5.0",
    "react-markdown": "^10.1.0",
    "remark-gfm": "^4.0.1"
>>>>>>> b6a44d74
  },
  "devDependencies": {
    "@eslint/js": "^9.30.1",
    "@types/react": "^19.1.8",
    "@types/react-dom": "^19.1.6",
    "@vitejs/plugin-react": "^4.6.0",
    "autoprefixer": "^10.4.21",
    "eslint": "^9.30.1",
    "eslint-plugin-react-hooks": "^5.2.0",
    "eslint-plugin-react-refresh": "^0.4.20",
    "globals": "^16.3.0",
    "postcss": "^8.5.6",
    "tailwindcss": "^3.4.3",
    "vite": "^5.0.0"
  }
}<|MERGE_RESOLUTION|>--- conflicted
+++ resolved
@@ -11,21 +11,17 @@
   },
   "dependencies": {
     "@heroicons/react": "^2.2.0",
-<<<<<<< HEAD
     "axios": "^1.11.0",
     "date-fns": "^4.1.0",
-=======
     "@tiptap/extension-link": "^3.2.1",
     "@tiptap/pm": "^3.2.1",
     "@tiptap/react": "^3.2.1",
     "@tiptap/starter-kit": "^3.2.1",
->>>>>>> b6a44d74
     "dotenv": "^17.2.1",
     "event-source-polyfill": "^1.0.31",
     "gantt-schedule-timeline-calendar": "^3.41.1",
     "lucide-react": "^0.535.0",
     "react": "^19.1.0",
-<<<<<<< HEAD
     "react-big-calendar": "^1.19.4",
     "react-dom": "^19.1.0",
     "react-icons": "^5.5.0",
@@ -33,12 +29,6 @@
     "rehype-highlight": "^7.0.0",
     "rehype-raw": "^7.0.0",
     "remark-gfm": "^4.0.0"
-=======
-    "react-dom": "^19.1.0",
-    "react-icons": "^5.5.0",
-    "react-markdown": "^10.1.0",
-    "remark-gfm": "^4.0.1"
->>>>>>> b6a44d74
   },
   "devDependencies": {
     "@eslint/js": "^9.30.1",
